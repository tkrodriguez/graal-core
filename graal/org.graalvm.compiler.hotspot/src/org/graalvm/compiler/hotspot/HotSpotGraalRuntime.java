--- conflicted
+++ resolved
@@ -22,11 +22,8 @@
  */
 package org.graalvm.compiler.hotspot;
 
-<<<<<<< HEAD
 import static org.graalvm.compiler.core.common.GraalOptions.HotSpotPrintInlining;
-=======
 import static org.graalvm.compiler.core.common.GraalOptions.GeneratePIC;
->>>>>>> 39ed5ab6
 import static org.graalvm.compiler.debug.GraalDebugConfig.areScopedGlobalMetricsEnabled;
 import static org.graalvm.compiler.debug.GraalDebugConfig.Options.DebugValueSummary;
 import static org.graalvm.compiler.debug.GraalDebugConfig.Options.Dump;
@@ -101,12 +98,7 @@
     HotSpotGraalRuntime(HotSpotJVMCIRuntime jvmciRuntime, CompilerConfigurationFactory compilerConfigurationFactory) {
 
         HotSpotVMConfigStore store = jvmciRuntime.getConfigStore();
-<<<<<<< HEAD
-        config = new GraalHotSpotVMConfig(store);
-=======
-        config = GeneratePIC.getValue() ? new AOTGraalHotSpotVMConfig(store) : new GraalHotSpotVMConfig(store);
-        CompileTheWorldOptions.overrideWithNativeOptions(config);
->>>>>>> 39ed5ab6
+        config = GeneratePIC.getValue(GLOBAL) ? new AOTGraalHotSpotVMConfig(store) : new GraalHotSpotVMConfig(store);
 
         OptionValues options;
         // Only set HotSpotPrintInlining if it still has its default value (false).
